import json
<<<<<<< HEAD
from collections import ChainMap
=======

>>>>>>> 07719334
from .undef import undefined


def uinput():
    res = input()
    if res.strip() == "undefined":
        return undefined
    else:
        return res


def json_input():
    res = uinput()
    if not res:
        return res
    try:
        return json.loads(res)
    except json.decoder.JSONDecodeError:
        return res


def send_ipc(code, args=None):
    obj = json.dumps({"code": code, "args": args or []})
    print(f"{obj}", flush=True, end="")


def camel_to_snake(text: str) -> str:
    return "".join("_" + i.lower() if i.isupper() else i for i in text).lstrip("_")


def apply_func_to_keys(dictionary: dict, func) -> dict:
    new = {}
    for key, value in dictionary.items():
        if isinstance(value, dict):
            new[func(key)] = apply_func_to_keys(value, func)
        else:
            new[func(key)] = dictionary[key]
    return new


def combine_list_dicts(li) -> dict:
    return dict(ChainMap(*li[::-1]))
<|MERGE_RESOLUTION|>--- conflicted
+++ resolved
@@ -1,48 +1,44 @@
-import json
-<<<<<<< HEAD
-from collections import ChainMap
-=======
-
->>>>>>> 07719334
-from .undef import undefined
-
-
-def uinput():
-    res = input()
-    if res.strip() == "undefined":
-        return undefined
-    else:
-        return res
-
-
-def json_input():
-    res = uinput()
-    if not res:
-        return res
-    try:
-        return json.loads(res)
-    except json.decoder.JSONDecodeError:
-        return res
-
-
-def send_ipc(code, args=None):
-    obj = json.dumps({"code": code, "args": args or []})
-    print(f"{obj}", flush=True, end="")
-
-
-def camel_to_snake(text: str) -> str:
-    return "".join("_" + i.lower() if i.isupper() else i for i in text).lstrip("_")
-
-
-def apply_func_to_keys(dictionary: dict, func) -> dict:
-    new = {}
-    for key, value in dictionary.items():
-        if isinstance(value, dict):
-            new[func(key)] = apply_func_to_keys(value, func)
-        else:
-            new[func(key)] = dictionary[key]
-    return new
-
-
-def combine_list_dicts(li) -> dict:
-    return dict(ChainMap(*li[::-1]))
+import json
+from collections import ChainMap
+from .undef import undefined
+
+
+def uinput():
+    res = input()
+    if res.strip() == "undefined":
+        return undefined
+    else:
+        return res
+
+
+def json_input():
+    res = uinput()
+    if not res:
+        return res
+    try:
+        return json.loads(res)
+    except json.decoder.JSONDecodeError:
+        return res
+
+
+def send_ipc(code, args=None):
+    obj = json.dumps({"code": code, "args": args or []})
+    print(f"{obj}", flush=True, end="")
+
+
+def camel_to_snake(text: str) -> str:
+    return "".join("_" + i.lower() if i.isupper() else i for i in text).lstrip("_")
+
+
+def apply_func_to_keys(dictionary: dict, func) -> dict:
+    new = {}
+    for key, value in dictionary.items():
+        if isinstance(value, dict):
+            new[func(key)] = apply_func_to_keys(value, func)
+        else:
+            new[func(key)] = dictionary[key]
+    return new
+
+
+def combine_list_dicts(li) -> dict:
+    return dict(ChainMap(*li[::-1]))
<<<<<<< HEAD
import json
from collections import ChainMap
from .undef import undefined


def uinput():
    res = input()
    if res.strip() == "undefined":
        return undefined
    else:
        return res


def json_input():
    res = uinput()
    if not res:
        return res
    try:
        return json.loads(res)
    except json.decoder.JSONDecodeError:
        return res


def send_ipc(code, args=None):
    obj = json.dumps({"code": code, "args": args or []})
    print(f"{obj}", flush=True, end="")


def camel_to_snake(text: str) -> str:
    return "".join("_" + i.lower() if i.isupper() else i for i in text).lstrip("_")


def apply_func_to_keys(dictionary: dict, func) -> dict:
    new = {}
    for key, value in dictionary.items():
        if isinstance(value, dict):
            new[func(key)] = apply_func_to_keys(value, func)
        else:
            new[func(key)] = dictionary[key]
    return new


def combine_list_dicts(li) -> dict:
    return dict(ChainMap(*li[::-1]))

def convert_snake_to_camel(self, text: str) -> str:
    temp = text.split("_")
    return temp[0] + "".join(ele.title() for ele in temp[1:])

def convert_snake_to_title(self, text) -> str:
    return text.replace("_", " ").title()

def convert_python_condition(self, condition) -> str:
    condition = " ".join(
        i if "_" not in i else self.convert_snake_to_camel(i)
        for i in condition.split(" ")
    )
    condition = condition.replace(" and ", " && ")
    condition = condition.replace(" or ", " || ")
    if " not " in condition:
        if "(" not in condition or ")" not in condition:
            raise SyntaxError(
                "Use parenthesis '()' while using 'not' otherwise your conditions might not work as expected!"
            )
        else:
            condition = condition.replace(" not ", " !")

    return condition
=======
import json

from .undef import undefined


def uinput():
    res = input()
    if res.strip() == "undefined":
        return undefined
    else:
        return res


def json_input():
    res = uinput()
    if not res:
        return res
    try:
        return json.loads(res)
    except json.decoder.JSONDecodeError:
        return res


def send_ipc(code, args=None):
    obj = json.dumps({"code": code, "args": args or []})
    print(f"{obj}", flush=True, end="")


def camel_to_snake(text: str) -> str:
    return "".join("_" + i.lower() if i.isupper() else i for i in text).lstrip("_")


def apply_func_to_keys(dictionary: dict, func) -> dict:
    new = {}
    for key, value in dictionary.items():
        if isinstance(value, dict):
            new[func(key)] = apply_func_to_keys(value, func)
        else:
            new[func(key)] = dictionary[key]
    return new

def convert_snake_to_camel(text: str) -> str:
    temp = text.split("_")
    return temp[0] + "".join(ele.title() for ele in temp[1:])

def convert_snake_to_title(text) -> str:
    return text.replace("_", " ").title()

def convert_python_condition(condition) -> str:
    condition = " ".join(
        i if "_" not in i else convert_snake_to_camel(i)
        for i in condition.split(" ")
    )
    condition = condition.replace(" and ", " && ")
    condition = condition.replace(" or ", " || ")
    if " not " in condition:
        if "(" not in condition or ")" not in condition:
            raise SyntaxError(
                "Use parenthesis '()' while using 'not' otherwise your conditions might not work as expected!"
            )
        else:
            condition = condition.replace(" not ", " !")

    return condition
>>>>>>> efbb10af
<|MERGE_RESOLUTION|>--- conflicted
+++ resolved
@@ -1,6 +1,6 @@
-<<<<<<< HEAD
 import json
 from collections import ChainMap
+
 from .undef import undefined
 
 
@@ -44,71 +44,6 @@
 def combine_list_dicts(li) -> dict:
     return dict(ChainMap(*li[::-1]))
 
-def convert_snake_to_camel(self, text: str) -> str:
-    temp = text.split("_")
-    return temp[0] + "".join(ele.title() for ele in temp[1:])
-
-def convert_snake_to_title(self, text) -> str:
-    return text.replace("_", " ").title()
-
-def convert_python_condition(self, condition) -> str:
-    condition = " ".join(
-        i if "_" not in i else self.convert_snake_to_camel(i)
-        for i in condition.split(" ")
-    )
-    condition = condition.replace(" and ", " && ")
-    condition = condition.replace(" or ", " || ")
-    if " not " in condition:
-        if "(" not in condition or ")" not in condition:
-            raise SyntaxError(
-                "Use parenthesis '()' while using 'not' otherwise your conditions might not work as expected!"
-            )
-        else:
-            condition = condition.replace(" not ", " !")
-
-    return condition
-=======
-import json
-
-from .undef import undefined
-
-
-def uinput():
-    res = input()
-    if res.strip() == "undefined":
-        return undefined
-    else:
-        return res
-
-
-def json_input():
-    res = uinput()
-    if not res:
-        return res
-    try:
-        return json.loads(res)
-    except json.decoder.JSONDecodeError:
-        return res
-
-
-def send_ipc(code, args=None):
-    obj = json.dumps({"code": code, "args": args or []})
-    print(f"{obj}", flush=True, end="")
-
-
-def camel_to_snake(text: str) -> str:
-    return "".join("_" + i.lower() if i.isupper() else i for i in text).lstrip("_")
-
-
-def apply_func_to_keys(dictionary: dict, func) -> dict:
-    new = {}
-    for key, value in dictionary.items():
-        if isinstance(value, dict):
-            new[func(key)] = apply_func_to_keys(value, func)
-        else:
-            new[func(key)] = dictionary[key]
-    return new
-
 def convert_snake_to_camel(text: str) -> str:
     temp = text.split("_")
     return temp[0] + "".join(ele.title() for ele in temp[1:])
@@ -131,5 +66,4 @@
         else:
             condition = condition.replace(" not ", " !")
 
-    return condition
->>>>>>> efbb10af
+    return condition
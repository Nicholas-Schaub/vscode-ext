from __future__ import annotations

import json
from abc import ABC, abstractmethod
from dataclasses import asdict, dataclass
from typing import Iterable, List, Optional, Union

from vscode.utils import camel_case_to_snake_case, snake_case_to_camel_case

from .enums import ViewColumn

__all__ = (
    "Window",
    "TextEditor",
    "TextDocument",
    "TextLine",
    "Terminal",
    "QuickPick",
    "InputBox",
    "WindowState",
    "Message",
    "InfoMessage",
    "WarningMessage",
    "ErrorMessage",
)


class Showable(ABC):
    @abstractmethod
    async def _show(self, ws):
        ...


class Window:
    def __init__(self, ws) -> None:
        self.ws = ws

    async def show(self, item):
        if not isinstance(item, Showable):
            raise ValueError(f"item must be a Showable")

        return await item._show(self.ws)


class Position:
    def __init__(self, line: int, character: int):
        self.line = line
        self.character = character

    def __eq__(self, other):
        return self.line == other.line and self.character == other.character

    def __lt__(self, other):
        return self.line < other.line or (
            self.line == other.line and self.character < other.character
        )

    def __le__(self, other):
        return self == other or self < other

    def __gt__(self, other):
        return not self <= other

    def __ge__(self, other):
        return not self < other

    def compare_to(self, other: Position) -> int:
        return 1 if self > other else -1 if self < other else 0

    def is_after(self, other: Position) -> bool:
        return self.compareTo(other) == 1

    def is_after_or_equal(self, other: Position) -> bool:
        return self.compareTo(other) in (0, 1)

    def is_before(self, other: Position) -> bool:
        return self.compareTo(other) == -1

    def is_before_or_equal(self, other: Position) -> bool:
        return self.compareTo(other) in (-1, 0)

    def is_equal(self, other: Position) -> bool:
        return self.compareTo(other) == 0

    def __repr__(self):
        return f"{self.line}:{self.character}"

    def translate(line_delta: int, character_delta: int) -> Position:
        pass


class Range:
    def __init__(self, start: Position, end: Position):
        self.start = start
        self.end = end

    @property
    def is_empty(self) -> bool:
        return self.start == self.end

    @property
    def in_single_line(self) -> bool:
        return self.start.line == self.end.line

    def __eq__(self, other):
        return self.start == other.start and self.end == other

    def __contains__(self, other):
        if isinstance(other, Position):
            return self.start <= other <= self.end
        else:
            return self.start <= other.start and self.end >= other.end

    def intersection(self, other) -> Range:
        pass

    def union(self, other) -> Range:
        pass


class TextEditor:
    def __init__(self, data) -> None:
        for key, val in data.items():
            setattr(key, val)

    async def edit(self, callback):
        pass

    async def reveal_range(self, range: Range, reveal_type) -> Range:
        pass

    async def show(self, column: ViewColumn):
        pass


@dataclass
class TextLine:
    first_non_whitespace_character_index: int
    is_empty_or_whitespace: bool
    line_number: int
    range: Range
    range_including_line_break: Range
    text: str


class TextDocument:
    def __init__(self, data) -> None:
        for key, val in data.items():
            setattr(key, val)

    async def get_text(self, range: Range) -> str:
        pass

    async def get_word_range_at_position(self, position: Position, regex) -> Range:
        pass

    async def line_at(self, line_or_position: Union[int, Position]) -> TextLine:
        pass

    async def offset_at(self, position: Position) -> TextLine:
        pass

    async def position_at(self, offset: int) -> Position:
        pass

    async def save(self):
        pass

    async def validate_position(self, position: Position) -> Position:
        pass

    async def validate_range(self, range: Range) -> Range:
        pass


class Terminal:
    def __init__(self, data) -> None:
        for key, val in data.items():
            setattr(key, val)

    async def dispose(self):
        pass

    async def hide(self):
        pass

    async def send_text(self, text: str, add_new_line: bool):
        pass

    async def show(self, preserve_focus: bool):
        pass


class QuickInput:
    def __init__(self) -> None:
        pass

    async def dispose(self):
        pass

    async def hide(self):
        pass

    async def show(self):
        pass


@dataclass
class QuickPickItem:
    label: str
    always_show: Optional[bool] = None
    description: Optional[str] = None
    detail: Optional[str] = None
    picked: Optional[bool] = None


class QuickPick(Showable, QuickInput):
    def __init__(
        self, items: List[QuickPickItem]
    ) -> None:  # TODO: add options as kwargs
        self.items = items

    async def _show(self, ws):
        options = [
            {snake_case_to_camel_case(k): v for k, v in i.__dict__.items()} for i in self.items
        ]
        print(json.dumps(options))
        chosen = await ws.run_code(
            f"vscode.window.showQuickPick({json.dumps(options)})",
            wait_for_response=True,
        )
        return QuickPickItem(**{camel_case_to_snake_case(k): v for k, v in chosen.items()})


class InputBox(Showable, QuickInput):
    def __init__(
        self,
        title: Optional[str] = None,
        password: Optional[bool] = None,
        ignore_focus_out: Optional[bool] = None,
        prompt: Optional[str] = None,
        place_holder: Optional[str] = None,
        value: Optional[str] = None,
    ) -> None:
        self.title = title
        self.password = password
        self.ignore_focus_out = ignore_focus_out
        self.prompt = prompt
        self.place_holder = place_holder
        self.value = value

    async def _show(self, ws):
<<<<<<< HEAD
        options_dict = {
            "title": self.title,
            "password": self.password,
            "ignoreFocusOut": self.ignore_focus_out,
            "prompt": self.prompt,
            "placeHolder": self.place_holder,
            "value": self.value,
        }
        return await ws.run_code(
            f"vscode.window.showInputBox({json.dumps(options_dict)})",
            wait_for_response=True,
        )
=======
        return await ws.run_code("vscode.window.showInputBox()")
>>>>>>> 89257576


@dataclass
class WindowState:
    focused: bool


@dataclass
class Message(Showable):
    content: str
    items: Optional[Iterable] = None

    async def _show(self, ws):
        base = f'vscode.window.show{self.type.capitalize()}Message("{self.content}"'
        if self.items:
            return await ws.run_code(
                base + "".join(f', "{i}"' for i in self.items) + ")",
<<<<<<< HEAD
                wait_for_response=True,
            )
        else:
            return await ws.run_code(base + ")")
=======
            )
        else:
            return await ws.run_code(base + ")", wait_for_response=False)
>>>>>>> 89257576


@dataclass
class InfoMessage(Message):
    type = "information"


@dataclass
class WarningMessage(Message):
    type = "warning"


@dataclass
class ErrorMessage(Message):
    type = "error"
<|MERGE_RESOLUTION|>--- conflicted
+++ resolved
@@ -1,310 +1,298 @@
-from __future__ import annotations
-
-import json
-from abc import ABC, abstractmethod
-from dataclasses import asdict, dataclass
-from typing import Iterable, List, Optional, Union
-
-from vscode.utils import camel_case_to_snake_case, snake_case_to_camel_case
-
-from .enums import ViewColumn
-
-__all__ = (
-    "Window",
-    "TextEditor",
-    "TextDocument",
-    "TextLine",
-    "Terminal",
-    "QuickPick",
-    "InputBox",
-    "WindowState",
-    "Message",
-    "InfoMessage",
-    "WarningMessage",
-    "ErrorMessage",
-)
-
-
-class Showable(ABC):
-    @abstractmethod
-    async def _show(self, ws):
-        ...
-
-
-class Window:
-    def __init__(self, ws) -> None:
-        self.ws = ws
-
-    async def show(self, item):
-        if not isinstance(item, Showable):
-            raise ValueError(f"item must be a Showable")
-
-        return await item._show(self.ws)
-
-
-class Position:
-    def __init__(self, line: int, character: int):
-        self.line = line
-        self.character = character
-
-    def __eq__(self, other):
-        return self.line == other.line and self.character == other.character
-
-    def __lt__(self, other):
-        return self.line < other.line or (
-            self.line == other.line and self.character < other.character
-        )
-
-    def __le__(self, other):
-        return self == other or self < other
-
-    def __gt__(self, other):
-        return not self <= other
-
-    def __ge__(self, other):
-        return not self < other
-
-    def compare_to(self, other: Position) -> int:
-        return 1 if self > other else -1 if self < other else 0
-
-    def is_after(self, other: Position) -> bool:
-        return self.compareTo(other) == 1
-
-    def is_after_or_equal(self, other: Position) -> bool:
-        return self.compareTo(other) in (0, 1)
-
-    def is_before(self, other: Position) -> bool:
-        return self.compareTo(other) == -1
-
-    def is_before_or_equal(self, other: Position) -> bool:
-        return self.compareTo(other) in (-1, 0)
-
-    def is_equal(self, other: Position) -> bool:
-        return self.compareTo(other) == 0
-
-    def __repr__(self):
-        return f"{self.line}:{self.character}"
-
-    def translate(line_delta: int, character_delta: int) -> Position:
-        pass
-
-
-class Range:
-    def __init__(self, start: Position, end: Position):
-        self.start = start
-        self.end = end
-
-    @property
-    def is_empty(self) -> bool:
-        return self.start == self.end
-
-    @property
-    def in_single_line(self) -> bool:
-        return self.start.line == self.end.line
-
-    def __eq__(self, other):
-        return self.start == other.start and self.end == other
-
-    def __contains__(self, other):
-        if isinstance(other, Position):
-            return self.start <= other <= self.end
-        else:
-            return self.start <= other.start and self.end >= other.end
-
-    def intersection(self, other) -> Range:
-        pass
-
-    def union(self, other) -> Range:
-        pass
-
-
-class TextEditor:
-    def __init__(self, data) -> None:
-        for key, val in data.items():
-            setattr(key, val)
-
-    async def edit(self, callback):
-        pass
-
-    async def reveal_range(self, range: Range, reveal_type) -> Range:
-        pass
-
-    async def show(self, column: ViewColumn):
-        pass
-
-
-@dataclass
-class TextLine:
-    first_non_whitespace_character_index: int
-    is_empty_or_whitespace: bool
-    line_number: int
-    range: Range
-    range_including_line_break: Range
-    text: str
-
-
-class TextDocument:
-    def __init__(self, data) -> None:
-        for key, val in data.items():
-            setattr(key, val)
-
-    async def get_text(self, range: Range) -> str:
-        pass
-
-    async def get_word_range_at_position(self, position: Position, regex) -> Range:
-        pass
-
-    async def line_at(self, line_or_position: Union[int, Position]) -> TextLine:
-        pass
-
-    async def offset_at(self, position: Position) -> TextLine:
-        pass
-
-    async def position_at(self, offset: int) -> Position:
-        pass
-
-    async def save(self):
-        pass
-
-    async def validate_position(self, position: Position) -> Position:
-        pass
-
-    async def validate_range(self, range: Range) -> Range:
-        pass
-
-
-class Terminal:
-    def __init__(self, data) -> None:
-        for key, val in data.items():
-            setattr(key, val)
-
-    async def dispose(self):
-        pass
-
-    async def hide(self):
-        pass
-
-    async def send_text(self, text: str, add_new_line: bool):
-        pass
-
-    async def show(self, preserve_focus: bool):
-        pass
-
-
-class QuickInput:
-    def __init__(self) -> None:
-        pass
-
-    async def dispose(self):
-        pass
-
-    async def hide(self):
-        pass
-
-    async def show(self):
-        pass
-
-
-@dataclass
-class QuickPickItem:
-    label: str
-    always_show: Optional[bool] = None
-    description: Optional[str] = None
-    detail: Optional[str] = None
-    picked: Optional[bool] = None
-
-
-class QuickPick(Showable, QuickInput):
-    def __init__(
-        self, items: List[QuickPickItem]
-    ) -> None:  # TODO: add options as kwargs
-        self.items = items
-
-    async def _show(self, ws):
-        options = [
-            {snake_case_to_camel_case(k): v for k, v in i.__dict__.items()} for i in self.items
-        ]
-        print(json.dumps(options))
-        chosen = await ws.run_code(
-            f"vscode.window.showQuickPick({json.dumps(options)})",
-            wait_for_response=True,
-        )
-        return QuickPickItem(**{camel_case_to_snake_case(k): v for k, v in chosen.items()})
-
-
-class InputBox(Showable, QuickInput):
-    def __init__(
-        self,
-        title: Optional[str] = None,
-        password: Optional[bool] = None,
-        ignore_focus_out: Optional[bool] = None,
-        prompt: Optional[str] = None,
-        place_holder: Optional[str] = None,
-        value: Optional[str] = None,
-    ) -> None:
-        self.title = title
-        self.password = password
-        self.ignore_focus_out = ignore_focus_out
-        self.prompt = prompt
-        self.place_holder = place_holder
-        self.value = value
-
-    async def _show(self, ws):
-<<<<<<< HEAD
-        options_dict = {
-            "title": self.title,
-            "password": self.password,
-            "ignoreFocusOut": self.ignore_focus_out,
-            "prompt": self.prompt,
-            "placeHolder": self.place_holder,
-            "value": self.value,
-        }
-        return await ws.run_code(
-            f"vscode.window.showInputBox({json.dumps(options_dict)})",
-            wait_for_response=True,
-        )
-=======
-        return await ws.run_code("vscode.window.showInputBox()")
->>>>>>> 89257576
-
-
-@dataclass
-class WindowState:
-    focused: bool
-
-
-@dataclass
-class Message(Showable):
-    content: str
-    items: Optional[Iterable] = None
-
-    async def _show(self, ws):
-        base = f'vscode.window.show{self.type.capitalize()}Message("{self.content}"'
-        if self.items:
-            return await ws.run_code(
-                base + "".join(f', "{i}"' for i in self.items) + ")",
-<<<<<<< HEAD
-                wait_for_response=True,
-            )
-        else:
-            return await ws.run_code(base + ")")
-=======
-            )
-        else:
-            return await ws.run_code(base + ")", wait_for_response=False)
->>>>>>> 89257576
-
-
-@dataclass
-class InfoMessage(Message):
-    type = "information"
-
-
-@dataclass
-class WarningMessage(Message):
-    type = "warning"
-
-
-@dataclass
-class ErrorMessage(Message):
-    type = "error"
+from __future__ import annotations
+
+import json
+from abc import ABC, abstractmethod
+from dataclasses import asdict, dataclass
+from typing import Iterable, List, Optional, Union
+
+from vscode.utils import camel_case_to_snake_case, snake_case_to_camel_case
+
+from .enums import ViewColumn
+
+__all__ = (
+    "Window",
+    "TextEditor",
+    "TextDocument",
+    "TextLine",
+    "Terminal",
+    "QuickPick",
+    "InputBox",
+    "WindowState",
+    "Message",
+    "InfoMessage",
+    "WarningMessage",
+    "ErrorMessage",
+)
+
+
+class Showable(ABC):
+    @abstractmethod
+    async def _show(self, ws):
+        ...
+
+
+class Window:
+    def __init__(self, ws) -> None:
+        self.ws = ws
+
+    async def show(self, item):
+        if not isinstance(item, Showable):
+            raise ValueError(f"item must be a Showable")
+
+        return await item._show(self.ws)
+
+
+class Position:
+    def __init__(self, line: int, character: int):
+        self.line = line
+        self.character = character
+
+    def __eq__(self, other):
+        return self.line == other.line and self.character == other.character
+
+    def __lt__(self, other):
+        return self.line < other.line or (
+            self.line == other.line and self.character < other.character
+        )
+
+    def __le__(self, other):
+        return self == other or self < other
+
+    def __gt__(self, other):
+        return not self <= other
+
+    def __ge__(self, other):
+        return not self < other
+
+    def compare_to(self, other: Position) -> int:
+        return 1 if self > other else -1 if self < other else 0
+
+    def is_after(self, other: Position) -> bool:
+        return self.compareTo(other) == 1
+
+    def is_after_or_equal(self, other: Position) -> bool:
+        return self.compareTo(other) in (0, 1)
+
+    def is_before(self, other: Position) -> bool:
+        return self.compareTo(other) == -1
+
+    def is_before_or_equal(self, other: Position) -> bool:
+        return self.compareTo(other) in (-1, 0)
+
+    def is_equal(self, other: Position) -> bool:
+        return self.compareTo(other) == 0
+
+    def __repr__(self):
+        return f"{self.line}:{self.character}"
+
+    def translate(line_delta: int, character_delta: int) -> Position:
+        pass
+
+
+class Range:
+    def __init__(self, start: Position, end: Position):
+        self.start = start
+        self.end = end
+
+    @property
+    def is_empty(self) -> bool:
+        return self.start == self.end
+
+    @property
+    def in_single_line(self) -> bool:
+        return self.start.line == self.end.line
+
+    def __eq__(self, other):
+        return self.start == other.start and self.end == other
+
+    def __contains__(self, other):
+        if isinstance(other, Position):
+            return self.start <= other <= self.end
+        else:
+            return self.start <= other.start and self.end >= other.end
+
+    def intersection(self, other) -> Range:
+        pass
+
+    def union(self, other) -> Range:
+        pass
+
+
+class TextEditor:
+    def __init__(self, data) -> None:
+        for key, val in data.items():
+            setattr(key, val)
+
+    async def edit(self, callback):
+        pass
+
+    async def reveal_range(self, range: Range, reveal_type) -> Range:
+        pass
+
+    async def show(self, column: ViewColumn):
+        pass
+
+
+@dataclass
+class TextLine:
+    first_non_whitespace_character_index: int
+    is_empty_or_whitespace: bool
+    line_number: int
+    range: Range
+    range_including_line_break: Range
+    text: str
+
+
+class TextDocument:
+    def __init__(self, data) -> None:
+        for key, val in data.items():
+            setattr(key, val)
+
+    async def get_text(self, range: Range) -> str:
+        pass
+
+    async def get_word_range_at_position(self, position: Position, regex) -> Range:
+        pass
+
+    async def line_at(self, line_or_position: Union[int, Position]) -> TextLine:
+        pass
+
+    async def offset_at(self, position: Position) -> TextLine:
+        pass
+
+    async def position_at(self, offset: int) -> Position:
+        pass
+
+    async def save(self):
+        pass
+
+    async def validate_position(self, position: Position) -> Position:
+        pass
+
+    async def validate_range(self, range: Range) -> Range:
+        pass
+
+
+class Terminal:
+    def __init__(self, data) -> None:
+        for key, val in data.items():
+            setattr(key, val)
+
+    async def dispose(self):
+        pass
+
+    async def hide(self):
+        pass
+
+    async def send_text(self, text: str, add_new_line: bool):
+        pass
+
+    async def show(self, preserve_focus: bool):
+        pass
+
+
+class QuickInput:
+    def __init__(self) -> None:
+        pass
+
+    async def dispose(self):
+        pass
+
+    async def hide(self):
+        pass
+
+    async def show(self):
+        pass
+
+
+@dataclass
+class QuickPickItem:
+    label: str
+    always_show: Optional[bool] = None
+    description: Optional[str] = None
+    detail: Optional[str] = None
+    picked: Optional[bool] = None
+
+
+class QuickPick(Showable, QuickInput):
+    def __init__(
+        self, items: List[QuickPickItem]
+    ) -> None:  # TODO: add options as kwargs
+        self.items = items
+
+    async def _show(self, ws):
+        options = [
+            {snake_case_to_camel_case(k): v for k, v in i.__dict__.items()} for i in self.items
+        ]
+        print(json.dumps(options))
+        chosen = await ws.run_code(
+            f"vscode.window.showQuickPick({json.dumps(options)})",
+            wait_for_response=True,
+        )
+        return QuickPickItem(**{camel_case_to_snake_case(k): v for k, v in chosen.items()})
+
+
+class InputBox(Showable, QuickInput):
+    def __init__(
+        self,
+        title: Optional[str] = None,
+        password: Optional[bool] = None,
+        ignore_focus_out: Optional[bool] = None,
+        prompt: Optional[str] = None,
+        place_holder: Optional[str] = None,
+        value: Optional[str] = None,
+    ) -> None:
+        self.title = title
+        self.password = password
+        self.ignore_focus_out = ignore_focus_out
+        self.prompt = prompt
+        self.place_holder = place_holder
+        self.value = value
+
+    async def _show(self, ws):
+        options_dict = {
+            "title": self.title,
+            "password": self.password,
+            "ignoreFocusOut": self.ignore_focus_out,
+            "prompt": self.prompt,
+            "placeHolder": self.place_holder,
+            "value": self.value,
+        }
+        return await ws.run_code(
+            f"vscode.window.showInputBox({json.dumps(options_dict)})"
+        )
+
+
+@dataclass
+class WindowState:
+    focused: bool
+
+
+@dataclass
+class Message(Showable):
+    content: str
+    items: Optional[Iterable] = None
+
+    async def _show(self, ws):
+        base = f'vscode.window.show{self.type.capitalize()}Message("{self.content}"'
+        if self.items:
+            return await ws.run_code(
+                base + "".join(f', "{i}"' for i in self.items) + ")",
+            )
+        else:
+            return await ws.run_code(base + ")", wait_for_response=False)
+
+
+@dataclass
+class InfoMessage(Message):
+    type = "information"
+
+
+@dataclass
+class WarningMessage(Message):
+    type = "warning"
+
+
+@dataclass
+class ErrorMessage(Message):
+    type = "error"
--- conflicted
+++ resolved
@@ -1,14 +1,15 @@
-<<<<<<< HEAD
 from .config import Config
 from .types import *
 from .utils import *
 from typing import Optional, Callable, Union, List
 
+
 class Extension:
     """Represents a vscode extension.
 
     A number of options can be passed to the `Extension`.
     """
+
     def __init__(
         self,
         name: str,
@@ -22,15 +23,16 @@
     ) -> None:
         """
         Initialize the extension.
-        
+
         Note:
             There must be no spaces in the extension name.
 
         Args:
             name: The name of the extension.
-            display_name: The display name of the extension. 
+            display_name: The display name of the extension.
                 This will be shown in the marketplace and to the user.
             version: The version of the extension.
+			config: a list of `Config` classes for the extension.
             icon : The icon for the extension.
             publisher: The name of the publisher of this extension.
             repository: The repository of this extension. This can be set with `set_repository`
@@ -70,14 +72,14 @@
         """
         Register a command.
         This is usually not called, instead the command() shortcut decorators should be used instead.
-        
+
 
         Args:
             func: The function to register as a command.
-            name: The internal name of the command. 
-            title: The title of the command. This is shown in the command palette. 
-            category: The category that this command belongs to. 
-                Default categories set by Extensions will be overriden if this is not None. 
+            name: The internal name of the command.
+            title: The title of the command. This is shown in the command palette.
+            category: The category that this command belongs to.
+                Default categories set by Extensions will be overriden if this is not None.
                 False should be passed in order to override a default category.
             keybind: The keybind for this command.
             when: A condition for when keybinds should be functional.
@@ -100,10 +102,10 @@
         """
         A decorator for registering commands.
         Args:
-            name: The internal name of the command. 
-            title: The title of the command. This is shown in the command palette. 
-            category: The category that this command belongs to. 
-                Default categories set by Extensions will be overriden if this is not None. 
+            name: The internal name of the command.
+            title: The title of the command. This is shown in the command palette.
+            category: The category that this command belongs to.
+                Default categories set by Extensions will be overriden if this is not None.
                 False should be passed in order to override a default category.
             keybind: The keybind for this command.
             when: A condition for when keybinds should be functional.
@@ -115,7 +117,7 @@
 
         return decorator
 
-    def event(self, func: Callable[[],str]):
+    def event(self, func: Callable[[], str]):
         """
         A decorator for registering event handlers.
         """
@@ -123,7 +125,14 @@
         self.events[name] = func
         return func
 
-    def register_keybind(self, command: 'Command') -> None:
+    def get_config(self, target: str):
+        """
+        A method to get a configuration key.
+        """
+        send_ipc("GC", [self.name, target])
+        return json_input()
+	
+    def register_keybind(self, command: "Command") -> None:
         """
         A method called internally to register a keybind.
         """
@@ -149,7 +158,11 @@
         """
         self.default_category = category
 
-    def set_activity_bar(self, activity_bar: Union[ActivityBar, dict], webview: Optional[Union[StaticWebview, dict]]=None) -> None:
+    def set_activity_bar(
+        self,
+        activity_bar: Union[ActivityBar, dict],
+        webview: Optional[Union[StaticWebview, dict]] = None,
+    ) -> None:
         """
         Set an activity bar.
         """
@@ -171,10 +184,6 @@
                     "activity_bar_webview must be either an instance of vscode.StaticWebview or dict"
                 )
 
-    def get_config(self, target: str):
-        send_ipc("GC", [self.name, target])
-        return json_input()
-
 
 class Command:
     """
@@ -183,6 +192,7 @@
     These should not be created manually, instead they should be created via the
     decorator or functional interface.
     """
+
     def __init__(
         self,
         name: str,
@@ -194,16 +204,16 @@
     ):
         """
         Initialize a command.
-        
-        Args:
-            name: The internal name of the command. 
+
+        Args:
+            name: The internal name of the command.
             func: The function to register as a command.
-            title: The title of the command. This is shown in the command palette. 
-            category: The category that this command belongs to. 
+            title: The title of the command. This is shown in the command palette.
+            category: The category that this command belongs to.
             keybind: The keybind for this command.
             when: A condition for when keybinds should be functional.
         """
-        
+
         self.name = convert_snake_to_camel(name)
         self.title = convert_snake_to_title(name) if title is None else title
         self.func = func
@@ -219,226 +229,4 @@
         return f"{ext_name}.{self.name}"
 
     def __repr__(self):
-        return f"<vscode.Command {self.name}>"
-=======
-from .types import *
-from typing import Optional, Callable, Union
-
-
-class Extension:
-    """Represents a vscode extension.
-
-    A number of options can be passed to the `Extension`.
-    """
-
-    def __init__(
-        self,
-        name: str,
-        display_name: str,
-        version: str,
-        description: Optional[str] = None,
-        icon: Optional[str] = None,
-        publisher: Optional[str] = None,
-        repository: Optional[dict] = None,
-    ) -> None:
-        """
-        Initialize the extension.
-
-        Note:
-            There must be no spaces in the extension name.
-
-        Args:
-            name: The name of the extension.
-            display_name: The display name of the extension.
-                This will be shown in the marketplace and to the user.
-            version: The version of the extension.
-            icon : The icon for the extension.
-            publisher: The name of the publisher of this extension.
-            repository: The repository of this extension. This can be set with `set_repository`
-
-        Raises:
-            ValueError: If `name` has spaces.
-        """
-        if " " in name:
-            raise ValueError(
-                "The Extension name should not contain any spaces! If you want to include spaces please use the display_name attribute."
-            )
-        self.name = name
-        self.display_name = display_name
-        self.version = version
-        self.description = description
-        self.icon = icon
-        self.repository = repository
-        self.publisher = publisher
-
-        self.commands = []
-        self.events = {}
-        self.default_category = None
-        self.keybindings = []
-        self.activity_bar = None
-        self.activity_bar_webview = None
-
-    def register_command(
-        self,
-        func: Callable,
-        name: Optional[str] = None,
-        title: Optional[str] = None,
-        category: Optional[str] = None,
-        keybind: Optional[str] = None,
-        when: Optional[str] = None,
-    ) -> None:
-        """
-        Register a command.
-        This is usually not called, instead the command() shortcut decorators should be used instead.
-
-
-        Args:
-            func: The function to register as a command.
-            name: The internal name of the command.
-            title: The title of the command. This is shown in the command palette.
-            category: The category that this command belongs to.
-                Default categories set by Extensions will be overriden if this is not None.
-                False should be passed in order to override a default category.
-            keybind: The keybind for this command.
-            when: A condition for when keybinds should be functional.
-        """
-        name = func.__name__ if name is None else name
-        category = self.default_category if category is None else category
-        command = Command(name, func, title, category, keybind, when)
-        if keybind:
-            self.register_keybind(command)
-        self.commands.append(command)
-
-    def command(
-        self,
-        name: Optional[str] = None,
-        title: Optional[str] = None,
-        category: Optional[str] = None,
-        keybind: Optional[str] = None,
-        when: Optional[str] = None,
-    ):
-        """
-        A decorator for registering commands.
-        Args:
-            name: The internal name of the command.
-            title: The title of the command. This is shown in the command palette.
-            category: The category that this command belongs to.
-                Default categories set by Extensions will be overriden if this is not None.
-                False should be passed in order to override a default category.
-            keybind: The keybind for this command.
-            when: A condition for when keybinds should be functional.
-        """
-
-        def decorator(func):
-            self.register_command(func, name, title, category, keybind, when)
-            return func
-
-        return decorator
-
-    def event(self, func: Callable[[], str]):
-        """
-        A decorator for registering event handlers.
-        """
-        name = func.__name__.replace("on_", "")
-        self.events[name] = func
-        return func
-
-    def register_keybind(self, command: "Command") -> None:
-        """
-        A method called internally to register a keybind.
-        """
-        keybind = {"command": command.extension(self.name), "key": command.keybind}
-        if command.when:
-            keybind.update({"when": command.when})
-        self.keybindings.append(keybind)
-
-    def set_repository(self, url: str, repo_type: str = "git") -> None:
-        """
-        A method to set a repository for the Extension.
-        Args:
-            url: The repository url.
-            repo_type: The type of the repository.
-        """
-        self.repository = {"type": repo_type, "url": url}
-
-    def set_default_category(self, category) -> None:
-        """
-        Set a default category for new commands.
-        Args:
-            category: The name of the default category.
-        """
-        self.default_category = category
-
-    def set_activity_bar(
-        self,
-        activity_bar: Union[ActivityBar, dict],
-        webview: Optional[Union[StaticWebview, dict]] = None,
-    ) -> None:
-        """
-        Set an activity bar.
-        """
-        if isinstance(activity_bar, ActivityBar):
-            self.activity_bar = activity_bar.__dict__
-        elif isinstance(activity_bar, dict):
-            self.activity_bar = activity_bar
-        else:
-            raise TypeError(
-                "activity_bar must be either an instance of vscode.ActivityBar or dict"
-            )
-        if webview:
-            if isinstance(webview, StaticWebview):
-                self.activity_bar_webview = webview.__dict__
-            elif isinstance(webview, dict):
-                self.activity_bar_webview = webview
-            else:
-                raise TypeError(
-                    "activity_bar_webview must be either an instance of vscode.StaticWebview or dict"
-                )
-
-
-class Command:
-    """
-    A class that implements the protocol for commands that can be used via the command palette.
-
-    These should not be created manually, instead they should be created via the
-    decorator or functional interface.
-    """
-
-    def __init__(
-        self,
-        name: str,
-        func: Callable,
-        title: Optional[str] = None,
-        category: Optional[str] = None,
-        keybind: Optional[str] = None,
-        when: Optional[str] = None,
-    ):
-        """
-        Initialize a command.
-
-        Args:
-            name: The internal name of the command.
-            func: The function to register as a command.
-            title: The title of the command. This is shown in the command palette.
-            category: The category that this command belongs to.
-            keybind: The keybind for this command.
-            when: A condition for when keybinds should be functional.
-        """
-
-        self.name = convert_snake_to_camel(name)
-        self.title = convert_snake_to_title(name) if title is None else title
-        self.func = func
-        self.func_name = self.func.__name__
-        self.category = None if category is False else category
-        self.keybind = keybind.upper() if keybind is not None else None
-        self.when = convert_python_condition(when) if when is not None else None
-
-    def extension(self, ext_name: str) -> str:
-        """
-        The string representation for an extension.
-        """
-        return f"{ext_name}.{self.name}"
-
-    def __repr__(self):
-        return f"<vscode.Command {self.name}>"
->>>>>>> 55b19433
+        return f"<vscode.Command {self.name}>"
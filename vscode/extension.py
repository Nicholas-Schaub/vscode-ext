--- conflicted
+++ resolved
@@ -1,180 +1,170 @@
-import sys
-import json
-import asyncio
-import websockets
-from typing import Any, Callable, Optional
-
-from vscode.context import Context
-from vscode.compiler import build
-from vscode.utils import *
-
-__all__ = ("Extension", "Command")
-
-
-class Extension:
-    """
-    Represents a vscode extension.
-    """
-
-    def __init__(self, name: str) -> None:
-        self.name = name.lower().replace(" ", "-")
-        self.display_name = name
-
-        self.commands = []
-        self.events = {}
-        self.default_category = None
-        self.keybindings = []
-
-    def __repr__(self):
-        return f"<vscode.Extension {self.name}>"
-
-    def register_command(
-        self,
-        func: Callable[..., Any],
-        name: Optional[str] = None,
-        title: Optional[str] = None,
-        category: Optional[str] = None,
-        keybind: Optional[str] = None,
-        when: Optional[str] = None,
-    ) -> None:
-        """
-        Register a command.
-        This is usually not called, instead the command() shortcut decorators should be used instead.
-        Args:
-            func: The function to register as a command.
-            name: The internal name of the command.
-            title: The title of the command. This is shown in the command palette.
-            category: The category that this command belongs to.
-                Default categories set by Extensions will be overriden if this is not None.
-                False should be passed in order to override a default category.
-            keybind: The keybind for this command.
-            when: A condition for when keybinds should be functional.
-        """
-        name = func.__name__ if name is None else name
-        category = self.default_category if category is None else category
-        command = Command(name, func, title, category, keybind, when)
-        if keybind:
-            self.register_keybind(command)
-        self.commands.append(command)
-
-    def command(
-        self,
-        name: Optional[str] = None,
-        title: Optional[str] = None,
-        category: Optional[str] = None,
-        keybind: Optional[str] = None,
-        when: Optional[str] = None,
-    ):
-        """
-        A decorator for registering commands.
-        Args:
-            name: The internal name of the command.
-            title: The title of the command. This is shown in the command palette.
-            category: The category that this command belongs to.
-                Default categories set by Extensions will be overriden if this is not None.
-                False should be passed in order to override a default category.
-            keybind: The keybind for this command.
-            when: A condition for when keybinds should be functional.
-        """
-
-        def decorator(func):
-            self.register_command(func, name, title, category, keybind, when)
-            return func
-
-        return decorator
-
-    def register_keybind(self, command: "Command") -> None:
-        """
-        A method called internally to register a keybind.
-        """
-        keybind = {"command": command.extension(self.name), "key": command.keybind}
-        if command.when:
-            keybind.update({"when": command.when})
-        self.keybindings.append(keybind)
-
-    def run(self):
-
-        if len(sys.argv) > 1:
-
-            async def main():
-                async with websockets.serve(self.receive_websockets, "localhost", 8765):
-                    await asyncio.Future()  # run forever
-
-            uri = "ws://localhost:8765"
-            print(f"Listening on {uri}")  # js will read this
-
-            asyncio.run(main())
-        else:
-            build(self)
-
-    async def receive_websockets(self, websocket, path):
-        while True:
-            data = json.loads(await websocket.recv())
-            if data["type"] == 1:
-<<<<<<< HEAD
-                name = data.get('name')
-                if any(name in (cmd:=i).name for i in self.commands):
-                    ctx = Context(ws=websocket)
-                    ctx.command = cmd
-                    asyncio.ensure_future(cmd.func(ctx))
-                else:
-                    await websocket.send(f"Invalid Command '{name}'")
-                
-=======
-                name = data.get("name")
-                print(f"<<< {name}")
-
-                greeting = f"Hello {name}!"
-
-                await websocket.send(greeting)
-                print(f">>> {greeting}")
->>>>>>> c68ed8c9
-
-
-class Command:
-    """
-    A class that implements the protocol for commands that can be used via the command palette.
-    These should not be created manually, instead they should be created via the
-    decorator or functional interface.
-    """
-
-    def __init__(
-        self,
-        name: str,
-        func: Callable,
-        title: Optional[str] = None,
-        category: Optional[str] = None,
-        keybind: Optional[str] = None,
-        when: Optional[str] = None,
-    ):
-        """
-        Initialize a command.
-        Args:
-            name: The internal name of the command.
-            func: The function to register as a command.
-            title: The title of the command. This is shown in the command palette.
-            category: The category that this command belongs to.
-            keybind: The keybind for this command.
-            when: A condition for when keybinds should be functional.
-        """
-
-        self.name = snake_case_to_camel_case(name)
-        self.title = snake_case_to_title_case(name)
-
-        if not asyncio.iscoroutinefunction(func):
-            raise TypeError("Callback must be a coroutine.")
-
-        self.func = func
-        self.func_name = self.func.__name__
-        self.category = None if category is False else category
-        self.keybind = keybind.upper() if keybind is not None else None
-        self.when = python_condition_to_js_condition(when)
-
-    def __repr__(self):
-        return f"<vscode.Command {self.name}>"
-
-    def extension(self, ext_name: str) -> str:
-        """
-        The string representation for an extension.
-        """
-        return f"{ext_name}.{self.name}"
+import sys
+import json
+import asyncio
+import websockets
+from typing import Any, Callable, Optional
+
+from vscode.context import Context
+from vscode.compiler import build
+from vscode.utils import *
+
+__all__ = ("Extension", "Command")
+
+
+class Extension:
+    """
+    Represents a vscode extension.
+    """
+
+    def __init__(self, name: str) -> None:
+        self.name = name.lower().replace(" ", "-")
+        self.display_name = name
+
+        self.commands = []
+        self.events = {}
+        self.default_category = None
+        self.keybindings = []
+
+    def __repr__(self):
+        return f"<vscode.Extension {self.name}>"
+
+    def register_command(
+        self,
+        func: Callable[..., Any],
+        name: Optional[str] = None,
+        title: Optional[str] = None,
+        category: Optional[str] = None,
+        keybind: Optional[str] = None,
+        when: Optional[str] = None,
+    ) -> None:
+        """
+        Register a command.
+        This is usually not called, instead the command() shortcut decorators should be used instead.
+        Args:
+            func: The function to register as a command.
+            name: The internal name of the command.
+            title: The title of the command. This is shown in the command palette.
+            category: The category that this command belongs to.
+                Default categories set by Extensions will be overriden if this is not None.
+                False should be passed in order to override a default category.
+            keybind: The keybind for this command.
+            when: A condition for when keybinds should be functional.
+        """
+        name = func.__name__ if name is None else name
+        category = self.default_category if category is None else category
+        command = Command(name, func, title, category, keybind, when)
+        if keybind:
+            self.register_keybind(command)
+        self.commands.append(command)
+
+    def command(
+        self,
+        name: Optional[str] = None,
+        title: Optional[str] = None,
+        category: Optional[str] = None,
+        keybind: Optional[str] = None,
+        when: Optional[str] = None,
+    ):
+        """
+        A decorator for registering commands.
+        Args:
+            name: The internal name of the command.
+            title: The title of the command. This is shown in the command palette.
+            category: The category that this command belongs to.
+                Default categories set by Extensions will be overriden if this is not None.
+                False should be passed in order to override a default category.
+            keybind: The keybind for this command.
+            when: A condition for when keybinds should be functional.
+        """
+
+        def decorator(func):
+            self.register_command(func, name, title, category, keybind, when)
+            return func
+
+        return decorator
+
+    def register_keybind(self, command: "Command") -> None:
+        """
+        A method called internally to register a keybind.
+        """
+        keybind = {"command": command.extension(self.name), "key": command.keybind}
+        if command.when:
+            keybind.update({"when": command.when})
+        self.keybindings.append(keybind)
+
+    def run(self):
+
+        if len(sys.argv) > 1:
+
+            async def main():
+                async with websockets.serve(self.receive_websockets, "localhost", 8765):
+                    await asyncio.Future()  # run forever
+
+            uri = "ws://localhost:8765"
+            print(f"Listening on {uri}")  # js will read this
+
+            asyncio.run(main())
+        else:
+            build(self)
+
+    async def receive_websockets(self, websocket, path):
+        while True:
+            data = json.loads(await websocket.recv())
+            if data["type"] == 1:
+                name = data.get('name')
+                if any(name in (cmd:=i).name for i in self.commands):
+                    ctx = Context(ws=websocket)
+                    ctx.command = cmd
+                    asyncio.ensure_future(cmd.func(ctx))
+                else:
+                    await websocket.send(f"Invalid Command '{name}'")
+                
+
+
+class Command:
+    """
+    A class that implements the protocol for commands that can be used via the command palette.
+    These should not be created manually, instead they should be created via the
+    decorator or functional interface.
+    """
+
+    def __init__(
+        self,
+        name: str,
+        func: Callable,
+        title: Optional[str] = None,
+        category: Optional[str] = None,
+        keybind: Optional[str] = None,
+        when: Optional[str] = None,
+    ):
+        """
+        Initialize a command.
+        Args:
+            name: The internal name of the command.
+            func: The function to register as a command.
+            title: The title of the command. This is shown in the command palette.
+            category: The category that this command belongs to.
+            keybind: The keybind for this command.
+            when: A condition for when keybinds should be functional.
+        """
+
+        self.name = snake_case_to_camel_case(name)
+        self.title = snake_case_to_title_case(name)
+
+        if not asyncio.iscoroutinefunction(func):
+            raise TypeError("Callback must be a coroutine.")
+
+        self.func = func
+        self.func_name = self.func.__name__
+        self.category = None if category is False else category
+        self.keybind = keybind.upper() if keybind is not None else None
+        self.when = python_condition_to_js_condition(when)
+
+    def __repr__(self):
+        return f"<vscode.Command {self.name}>"
+
+    def extension(self, ext_name: str) -> str:
+        """
+        The string representation for an extension.
+        """
+        return f"{ext_name}.{self.name}"
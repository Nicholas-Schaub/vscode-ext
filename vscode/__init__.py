--- conflicted
+++ resolved
@@ -4,17 +4,10 @@
 __copyright__ = "Copyright 2021 Swas.py"
 __version__ = "1.5.0"
 
-from . import types as ext
 from . import window
-<<<<<<< HEAD
-from .compiler import build
-from .envMethods import env
-from .extension import Extension
-=======
 from .compiler import build, build_theme
 from .extension import Extension
 from .themes import ColorTheme
 from .env_methods import env
 from . import types as ext
->>>>>>> 8985bde6
-from .types import *
+from .types import *
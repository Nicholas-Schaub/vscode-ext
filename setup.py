--- conflicted
+++ resolved
@@ -1,39 +1,3 @@
-<<<<<<< HEAD
-from setuptools import setup, find_packages
-
-version = "1.5.0"
- 
-with open("README.md", "r", encoding="utf-8") as readme_file:
-    long_description = readme_file.read()
-
-setup(
-    name="vscode-ext",
-    version=version,
-    description="Create VSCode Extensions with python",
-    long_description=long_description,
-    long_description_content_type="text/markdown",
-    author="Swas.py",
-    author_email="cwswas.py@gmail.com",
-    packages=find_packages(),
-    include_package_data=True,
-    url = "https://github.com/CodeWithSwastik/vscode-ext", 
-    project_urls={
-    "Issue tracker": "https://github.com/CodeWithSwastik/vscode-ext/issues",
-    },
-    classifiers=[
-        "Programming Language :: Python :: 3",
-        "Intended Audience :: Developers",
-        "License :: OSI Approved :: MIT License",
-        "Operating System :: OS Independent",
-        "Topic :: Internet",
-        "Topic :: Software Development :: Libraries",
-        "Topic :: Software Development :: Libraries :: Python Modules",
-        "Topic :: Utilities",
-    ],
-    install_requires=[],
-    python_requires=">=3.6",
-)
-=======
 from setuptools import setup, find_packages
 
 version = "1.5.1"
@@ -67,5 +31,4 @@
     ],
     install_requires=[],
     python_requires=">=3.6",
-)
->>>>>>> d94d8b19
+)